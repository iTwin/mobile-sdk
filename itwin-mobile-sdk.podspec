--- conflicted
+++ resolved
@@ -1,10 +1,6 @@
 Pod::Spec.new do |spec|
   spec.name         = "itwin-mobile-sdk"
-<<<<<<< HEAD
-  spec.version      = "0.9.9"
-=======
   spec.version      = "1.0.0-dev.2"
->>>>>>> 109d6eab
   spec.summary      = "iTwin Mobile SDK"
   spec.homepage     = "https://github.com/iTwin/mobile-sdk"
   spec.license      = { :type => "MIT", :file => "LICENSE.md" }
@@ -22,9 +18,5 @@
   spec.dependency "PromiseKit/Foundation", "~> 6.0"
   spec.dependency "ReachabilitySwift"
   spec.dependency "AppAuth", "~> 1.4"
-<<<<<<< HEAD
-  spec.dependency "itwin-mobile-ios-package", "2.19.31"
-=======
   spec.dependency "itwin-mobile-ios-package", "3.0.31"
->>>>>>> 109d6eab
 end